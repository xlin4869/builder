--- conflicted
+++ resolved
@@ -12,10 +12,7 @@
     type: str = Field(default_factory=str)
     page_size: int = Field(default_factory=int)
     split_option: Optional[dict] = Field(default_factory=dict)
-<<<<<<< HEAD
-=======
     content_size: int = Field(default_factory=0)
->>>>>>> 060e82cf
 
 
 class Dataset(BaseModel):
