--- conflicted
+++ resolved
@@ -16,13 +16,15 @@
 from models.workflow import Workflow
 from utils import AnnotatedDataStorageClient, GoogleCloudStorageClient
 from utils.config import UPSTASH_REDIS_REST_TOKEN, UPSTASH_REDIS_REST_URL
-<<<<<<< HEAD
+
+from .webhook import WebhookHandler as DatasetWebhookHandler
+
+from models.retrieval.webhook import WebhookHandler as DocumentWebhookHandler
+from utils.config import UPSTASH_REDIS_REST_TOKEN, UPSTASH_REDIS_REST_URL
 import redis
 import json
-=======
->>>>>>> 2224da96
-
-from .webhook import WebhookHandler as DatasetWebhookHandler
+
+from models.prompt_manager.manager import PromptManagerMixin
 
 
 class RelativeManager(BaseManager):
@@ -185,7 +187,6 @@
         document = new_dataset_dict["documents"][0]
         document["hundredth_ids"] = [i for i in range(99, document["page_size"], 100)]
         urn = self.get_dataset_urn(dataset_id)
-<<<<<<< HEAD
         current_data = json.loads(self.redis.get(urn))
         current_data["documents"].extend(new_dataset_dict["documents"])
         # update in redis and psql
@@ -211,44 +212,6 @@
         for document in current_data["documents"]:
             document["hundredth_ids"] = []
         self._update_dataset(dataset_id, current_data)
-=======
-        if self.redis.get(urn):
-            self.redis.delete(urn)
-        if update_data.get("documents") is not None:
-            handler = DatasetWebhookHandler()
-            handler.update_dataset_status(dataset_id, 1)
-            dataset = self.get_datasets(dataset_id)[0]
-            if update_data.get("retrieval"):
-                retrieval_dict = update_data["retrieval"]
-            else:
-                retrieval_dict = dataset.retrieval
-            update_data.pop("retrieval", None)
-            update_data["retrieval"] = retrieval_dict
-            # Let's start all over again first
-            chains = Retriever.get_relative_chains(dataset)
-            Retriever.delete_index(dataset)
-            if len(update_data["documents"]) != 0:
-                dataset = Dataset(id=dataset_id, **update_data)
-                # pages updated
-                Retriever.create_index(dataset)
-                for chain in chains:
-                    parts = chain.split("-", 1)
-                    Retriever.add_relative_chain_to_dataset(dataset, parts[0], parts[1])
-                handler.update_dataset_status(dataset_id, 0)
-                dataset_dict_for_redis = copy.deepcopy(dataset.dict())
-                for document in dataset_dict_for_redis["documents"]:
-                    document["hundredth_ids"] = [
-                        i for i in range(99, document["page_size"], 100)
-                    ]
-                self.redis.set(urn, json.dumps(dataset_dict_for_redis))
-                logger.info(
-                    f"Updating dataset {dataset_id} in cache, dataset: {dataset_dict_for_redis}"
-                )
-                self._update_dataset(dataset_id, dataset.dict())
-                return
-        handler.update_dataset_status(dataset_id, 0)
-        self._update_dataset(dataset_id, update_data)
->>>>>>> 2224da96
 
     @BaseManager.db_session
     def delete_dataset(self, dataset_id: str):
