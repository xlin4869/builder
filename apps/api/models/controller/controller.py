--- conflicted
+++ resolved
@@ -15,10 +15,7 @@
 from utils.config import UPSTASH_REDIS_REST_TOKEN, UPSTASH_REDIS_REST_URL
 import redis
 import json
-<<<<<<< HEAD
 import copy
-=======
->>>>>>> adc336e4
 from models.prompt_manager.manager import PromptManagerMixin
 
 
@@ -271,38 +268,12 @@
                 break
         if not matching_url:
             raise ValueError("UID not found in dataset documents")
-<<<<<<< HEAD
         start_idx = 0 if offset == 0 else hundredth_ids[offset // 100 - 1]
         end_idx = segment_size if start_idx == hundredth_ids[-1] else hundredth_ids[(offset + limit) // 100 - 1]
         seg_ids_to_fetch = [f"{dataset_id}-{matching_url}-{i}" for i in range(start_idx, end_idx)]
         vectors = Retriever.fetch_vectors(ids=seg_ids_to_fetch)
         segments = [{"segment_id": seg_id, "content": vectors[seg_id]["metadata"]["text"]} for seg_id in seg_ids_to_fetch]
         return segment_size, segments 
-=======
-        segments = []
-        i = offset
-        while len(segments) < limit and i < segment_size:
-            seg_ids = []
-            end_idx = i + (limit - len(segments))
-            while i < end_idx:
-                seg_id = f"{dataset_id}-{matching_url}-{i}"
-                seg_ids.append(seg_id)
-                i += 1
-            vectors = Retriever.fetch_vectors(ids=seg_ids)
-            for seg_id in seg_ids:
-                if (
-                    seg_id in vectors
-                    and "metadata" in vectors[seg_id]
-                    and "text" in vectors[seg_id]["metadata"]
-                ):
-                    text = vectors[seg_id]["metadata"]["text"]
-                    segments.append({"segment_id": seg_id, "content": text})
-                else:
-                    logger.info(
-                        f"Segment {seg_id} has incomplete data in Pinecone or not found"
-                    )
-        return segment_size, segments
->>>>>>> adc336e4
 
     def search_document_segments(self, dataset_id, uid, query):
         dataset = self.get_datasets(dataset_id)[0]
