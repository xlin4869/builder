--- conflicted
+++ resolved
@@ -329,16 +329,7 @@
                 if content == "":
                     # Handle deletion
                     if doc.page_size > 0:
-<<<<<<< HEAD
                         segment_length = len(Retriever.fetch_vectors(ids=[segment_id])[segment_id]["metadata"]["text"])
-=======
-                        segment_length = len(
-                            Retriever.fetch_vectors(ids=[segment_id])[segment_id][
-                                "metadata"
-                            ]["text"]
-                        )
-                        doc.page_size -= 1
->>>>>>> 1f81eab9
                         doc.content_size -= segment_length
                 elif doc.page_size == current_page_size:
                     # Handle addition
