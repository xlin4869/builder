import asyncio
from typing import Union

from loguru import logger
from models.base import BaseManager, Dataset, Model, SessionState
from models.workflow import Workflow
from models.retrieval import Retriever
from models.data_loader import PDFHandler, WordHandler
from langchain.text_splitter import CharacterTextSplitter
from utils import GoogleCloudStorageClient, AnnotatedDataStorageClient
from langchain.schema import Document

from .webhook import WebhookHandler as DatasetWebhookHandler
from models.retrieval.webhook import WebhookHandler as DocumentWebhookHandler
from utils.config import UPSTASH_REDIS_REST_TOKEN, UPSTASH_REDIS_REST_URL
import redis
import json
import copy

from models.prompt_manager.manager import PromptManagerMixin


class RelativeManager(BaseManager):
    def __init__(self) -> None:
        super().__init__()
        self.table = self.get_table("dataset_chain_associations")

    @classmethod
    def get_chain_urn(cls, model_id: str, chain_key: str):
        """Constructs and returns a unique chain identifier.

        Args:
            model_id: The ID of the model.
            chain_key: The key associated with the chain.

        Returns:
            A unique identifier for the chain.
        """
        return f"{model_id}-{chain_key}"

    @BaseManager.db_session
    def save_relative(self, dataset_id: str, model_id: str, chain_key: str):
        """Saves the relative association of a dataset to a chain.

        Args:
            dataset_id: The ID of the dataset.
            model_id: The ID of the model.
            chain_key: The key of the chain.
        """
        urn = self.get_chain_urn(model_id, chain_key)
        logger.info(f"Saving relative {dataset_id} {urn}")
        return self.table.insert().values(dataset_id=dataset_id, chain_urn=urn)

    @BaseManager.db_session
    def _get_relative_datasets(self, model_id: str, chain_key: str):
        urn = self.get_chain_urn(model_id, chain_key)
        logger.info(f"Getting relative datasets {urn}")
        return self.table.select().where(self.table.c.chain_urn == urn)

    @BaseManager.db_session
    def _get_relative_chains(self, dataset_id: str):
        logger.info(f"Getting relative chains {dataset_id}")
        return self.table.select().where(self.table.c.dataset_id == dataset_id)

    @BaseManager.db_session
    def delete_relative(
        self, dataset_id: str = None, model_id: str = None, chain_key: str = None
    ):
        if dataset_id and model_id and chain_key:
            urn = self.get_chain_urn(model_id, chain_key)
            logger.info(f"Deleting relative {dataset_id} {urn}")
            return (
                self.table.delete()
                .where(self.table.c.dataset_id == dataset_id)
                .where(self.table.c.chain_urn == urn)
            )
        elif dataset_id:
            logger.info(f"Deleting relative {dataset_id}")
            return self.table.delete().where(self.table.c.dataset_id == dataset_id)
        elif model_id and chain_key:
            urn = self.get_chain_urn(model_id, chain_key)
            logger.info(f"Deleting relative {urn}")
            return self.table.delete().where(self.table.c.chain_urn == urn)
        else:
            raise ValueError("dataset_id or model_id and chain_key must be provided")

    def get_relative_datasets(self, model_id: str, chain_key: str):
        relative_datasets = self._get_relative_datasets(model_id, chain_key)
        if relative_datasets is None:
            return None
        relative_datasets = relative_datasets.fetchall()
        if len(relative_datasets) == 0:
            return None
        return [dataset.dataset_id for dataset in relative_datasets]

    def get_relative_chains(self, dataset_id: str):
        relative_chains = self._get_relative_chains(dataset_id)
        if relative_chains is None:
            return None
        relative_chains = relative_chains.fetchall()
        if len(relative_chains) == 0:
            return None
        return [chain.chain_urn for chain in relative_chains]


relative_manager = RelativeManager()


class DatasetManager(BaseManager):
    def __init__(self) -> None:
        super().__init__()
        self.table = self.get_table("datasets")
        self.redis = redis.Redis(
            host=UPSTASH_REDIS_REST_URL,
            password=UPSTASH_REDIS_REST_TOKEN,
            port=30535,
            ssl=True,
        )

    @staticmethod
    def get_dataset_urn(dataset_id: str):
        return f"dataset:{dataset_id}"

    @BaseManager.db_session
    def save_dataset(self, dataset: Dataset):
        """Saves a dataset to the database and updates the relevant status.

        Args:
            dataset: The dataset object to save.
        """
        logger.info(f"Saving dataset {dataset.id}")
        # check if dataset is pdf
        handler = DatasetWebhookHandler()
        urn = self.get_dataset_urn(dataset.id)
        handler.update_dataset_status(dataset.id, 1)
        if len(dataset.documents) != 0:
            Retriever.create_index(dataset)
        self.redis.set(urn, json.dumps(dataset.dict()))
        handler.update_dataset_status(dataset.id, 0)

        return self.table.insert().values(dataset.dict())

    @BaseManager.db_session
    def _update_dataset(self, dataset_id: str, update_data: dict):
        return (
            self.table.update()
            .where(self.table.c.id == dataset_id)
            .values(**update_data)
        )

    def update_dataset(self, dataset_id: str, update_data: dict):
        logger.info(f"Updating dataset {dataset_id}")
        urn = self.get_dataset_urn(dataset_id)
        if self.redis.get(urn):
            self.redis.delete(urn)
        if update_data.get("documents"):
            handler = DatasetWebhookHandler()
            handler.update_dataset_status(dataset_id, 1)
            dataset = self.get_datasets(dataset_id)[0]
            if update_data.get("retrieval"):
                retrieval_dict = update_data["retrieval"]
            else:
                retrieval_dict = dataset.retrieval
            update_data.pop("retrieval", None)
            update_data["retrieval"] = retrieval_dict
            # Let's start all over again first
            chains = []
            if len(dataset.documents) != 0:
                chains = Retriever.get_relative_chains(dataset)
                Retriever.delete_index(dataset)
            if len(update_data["documents"]) != 0:
                dataset = Dataset(id=dataset_id, **update_data)
                # pages updated
                Retriever.create_index(dataset)
                for chain in chains:
                    parts = chain.split("-", 1)
                    Retriever.add_relative_chain_to_dataset(dataset, parts[0], parts[1])
                handler.update_dataset_status(dataset_id, 0)
                dataset_dict_for_redis = copy.deepcopy(dataset.dict())
                for document in dataset_dict_for_redis["documents"]:
                    document["hundredth_ids"] = [
                        i for i in range(99, document["page_size"], 100)
                    ]
                self.redis.set(urn, json.dumps(dataset_dict_for_redis))
                logger.info(
                    f"Updating dataset {dataset_id} in cache, dataset: {dataset_dict_for_redis}"
                )
                self._update_dataset(dataset_id, dataset.dict())
                return
        self._update_dataset(dataset_id, update_data)

    @BaseManager.db_session
    def delete_dataset(self, dataset_id: str):
        logger.info(f"Deleting dataset {dataset_id}")
        relative_manager.delete_relative(dataset_id=dataset_id)
        self.redis.delete(self.get_dataset_urn(dataset_id))
        return self.table.delete().where(self.table.c.id == dataset_id)

    @BaseManager.db_session
    def _get_datasets(self, dataset_id: str = None):
        if dataset_id:
            logger.info(f"Getting dataset {dataset_id}")
            return self.table.select().where(self.table.c.id == dataset_id)
        else:
            logger.info("Getting all datasets")
            return self.table.select()

    def get_datasets(self, dataset_id: str = None) -> Union[Dataset, list[Dataset]]:
        if dataset_id is not None:
            cache = self.redis.get(self.get_dataset_urn(dataset_id))
            if cache:
                return [Dataset(**json.loads(cache))]
        dataset_info = self._get_datasets(dataset_id)
        if dataset_info is None:
            return None
        dataset_info = dataset_info.fetchall()
        if len(dataset_info) == 0:
            return None
        # return [Dataset(**dataset._mapping) for dataset in dataset_info]
        datasets = []
        for dataset in dataset_info:
            try:
                datasets.append(Dataset(**dataset._mapping))
            except Exception as e:
                logger.error(
                    f'Error when parsing dataset {dataset._mapping["id"]}: {e}'
                )
        for dataset in datasets:
            self.redis.set(self.get_dataset_urn(dataset.id), json.dumps(dataset.dict()))
        return datasets

    def upsert_dataset(self, dataset_id: str, dataset: dict):
        dataset_info = self.get_datasets(dataset_id)
        if dataset_info is None:
            try:
                dataset["id"] = dataset_id
                _dataset = Dataset(**dataset)
                self.save_dataset(_dataset)
            except Exception as e:
                logger.error(f"Error when saving dataset {dataset_id}: {e}")
                raise e
        else:
            self.update_dataset(dataset_id, dataset)

    def get_document_segments(
        self, dataset_id: str, uid: str, offset: int = 0, limit: int = 10, query=None
    ):
        preview = self.get_preview_segment(dataset_id, uid)
        if preview is not None:
            logger.info(f"Preview found for dataset {dataset_id}, document {uid}")
            return len(preview), preview
        if query is not None:
            logger.info(f"Searching for query {query}")
            return self.search_document_segments(dataset_id, uid, query=query)
        # retrieve the dataset object
        dataset_response = self.get_datasets(dataset_id)
        if not dataset_response:
            raise ValueError("Dataset not found")
        dataset = dataset_response[0]
        matching_url = None
        segment_size = None
        for document in dataset.documents:
            if document.uid == uid:
                matching_url = document.url
                segment_size = document.page_size
<<<<<<< HEAD
                if hasattr(document, "hundredth_ids"):
=======
                # check if the document has 'hundredth_ids'
                if hasattr(document, 'hundredth_ids'):
>>>>>>> 7730a351
                    hundredth_ids = document.hundredth_ids
                else:
                    hundredth_ids = [i for i in range(99, segment_size, 100)]
                    document.hundredth_ids = hundredth_ids
                    urn = self.get_dataset_urn(dataset_id)
                    self.redis.set(urn, json.dumps(dataset.dict()))
                break
        if not matching_url:
            raise ValueError("UID not found in dataset documents")
        if not hundredth_ids:
            start_idx = 0
            end_idx = segment_size
        else:
            start_idx = 0 if offset == 0 else hundredth_ids[offset // 100 - 1] + 1
            end_idx = segment_size if start_idx - 1 == hundredth_ids[-1] else hundredth_ids[(offset + limit) // 100 - 1]
        seg_ids_to_fetch = [f"{dataset_id}-{matching_url}-{i}" for i in range(start_idx, end_idx+1)]
        vectors = Retriever.fetch_vectors(ids=seg_ids_to_fetch)
        segments = [{"segment_id": seg_id, "content": vectors[seg_id]["metadata"]["text"]} for seg_id in sorted(vectors, key=lambda x: int(x.split('-')[-1]))]
        return segment_size, segments 

    def search_document_segments(self, dataset_id, uid, query):
        dataset = self.get_datasets(dataset_id)[0]
        doc = None
        for _doc in dataset.documents:
            if _doc.uid == uid:
                doc = _doc
                break
        if doc is None:
            raise ValueError("UID not found in dataset documents")
        retriever = Retriever.get_retriever(
            filter={
                "urn": {
                    "$in": [f"{dataset_id}-{doc.url}-{i}" for i in range(doc.page_size)]
                }
            }
        )
        docs = asyncio.run(retriever.aget_relevant_documents(query))
        segments = []
        segments_id = []
        for _doc in docs:
            if _doc.metadata["urn"] in segments_id:
                continue
            segments.append(
                {
                    "segment_id": _doc.metadata["urn"],
                    "content": _doc.page_content,
                }
            )
            segments_id.append(_doc.metadata["urn"])
        sorted_segments = sorted(
            segments, key=lambda x: int(x["segment_id"].rsplit("-", 1)[-1])
        )
        return len(sorted_segments), sorted_segments

    def add_segment(self, dataset_id, uid, content):
        dataset = self.get_datasets(dataset_id)[0]
        page_size = 0
        matching_url = None
        for doc in dataset.documents:
            if doc.uid == uid:
                page_size = doc.page_size
                matching_url = doc.url
                break
        if page_size == 0:
            raise ValueError("UID not found in dataset documents")
        segment_id = f"{dataset_id}-{matching_url}-{page_size}"
        self.upsert_segment(dataset_id, uid, segment_id, content)

    def upsert_segment(self, dataset_id, uid, segment_id: str, content: str):
        def get_page_size_via_segment_id(segment):
            return int(segment.split("-")[-1])

        dataset = self.get_datasets(dataset_id)[0]
        matching_url = None
        for doc in dataset.documents:
            if doc.uid == uid:
                current_page_size = get_page_size_via_segment_id(segment_id)
                matching_url = doc.url
                if not hasattr(doc, 'hundredth_ids'):
                    hundredth_ids = [i for i in range(99, doc.page_size, 100)]
                    doc.hundredth_ids = hundredth_ids
                if content == "":
                    # handle deletion
                    if doc.page_size > 0:
                        segment_length = len(
                            Retriever.fetch_vectors(ids=[segment_id])[segment_id][
                                "metadata"
                            ]["text"]
                        )
                        doc.content_size -= segment_length
                        # update hundreaith_id values
                        if len(doc.hundredth_ids) == 1:
                            if 0 <= current_page_size <= doc.hundredth_ids[0]:
                                doc.hundredth_ids[0] += 1
                        else:
                            adjusted = False
                            if current_page_size <= doc.hundredth_ids[0]:
                                adjusted = True
                                doc.hundredth_ids[0] += 1
                            for i in range(len(doc.hundredth_ids) - 1):
                                if adjusted or doc.hundredth_ids[i] <= current_page_size <= doc.hundredth_ids[i + 1]:
                                    doc.hundredth_ids[i + 1] += 1
                                    adjusted = True
                elif doc.page_size == current_page_size:
                    # handle addition
                    doc.page_size += 1
                    doc.content_size += len(content)
                    if doc.hundredth_ids:
                        if doc.page_size - doc.hundredth_ids[-1] >= 100:
                            seg_ids = [f"{dataset_id}-{matching_url}-{i}" for i in range(doc.hundreaith_id[-1], doc.page_size)]
                            vectors = Retriever.fetch_vectors(ids=seg_ids)
                            if len(vectors) >= 100:
                                last_vector_id = get_page_size_via_segment_id(list(vectors.keys())[-1])
                                doc.hundredth_ids.append(last_vector_id)
                    else:
                        if doc.page_size >= 99:
                            seg_ids = [f"{dataset_id}-{matching_url}-{i}" for i in range(0, doc.page_size)]
                            vectors = Retriever.fetch_vectors(ids=seg_ids)
                            if len(vectors) >= 100:
                                last_vector_id = get_page_size_via_segment_id(list(vectors.keys())[-1])
                                doc.hundredth_ids.append(last_vector_id)
                else:
                    # handle edit
                    segment_length = len(
                        Retriever.fetch_vectors(ids=[segment_id])[segment_id][
                            "metadata"
                        ]["text"]
                    )
                    doc.content_size += len(content) - segment_length
                break
        urn = self.get_dataset_urn(dataset_id)
        self.redis.set(urn, json.dumps(dataset.dict()))
        for document in dataset.documents:
            document.hundredth_ids = []
        self._update_dataset(dataset_id, dataset.dict())
        logger.info(
            f"Updating dataset {dataset_id} in cache, dataset: {dataset.dict()}"
        )
        webhook_handler = DocumentWebhookHandler()
        for doc in dataset.documents:
            webhook_handler.update_document_status(
                dataset.id, doc.uid, doc.content_size, 0
            )
        if content:
            first_segment = "-".join(segment_id.split("-")[0:2])
            metadata = Retriever.get_metadata(first_segment)
            metadata["text"] = content
            metadata["urn"] = segment_id
            Retriever.upsert_vector(segment_id, content, metadata)
        else:
            Retriever.delete_vector(segment_id)

    def upsert_preview(self, dataset, preview_size, document_uid):
        # todo change logic to retriever folder
        url = None
        splitter = {}
        doc_type = None
        uid = None
        for doc in dataset.documents:
            if doc.uid == document_uid:
                url = doc.url
                splitter = doc.split_option
                doc_type = doc.type
                uid = doc.uid
                break
        if doc_type == None:
            raise ValueError("UID not found in dataset documents")
        text_splitter = CharacterTextSplitter.from_tiktoken_encoder(
            chunk_size=splitter.get("chunk_size", 100),
            chunk_overlap=splitter.get("chunk_overlap", 0),
        )
        if doc_type == "pdf":
            storage_client = GoogleCloudStorageClient()
            pdf_content = storage_client.load(url)
            text = PDFHandler.extract_text_from_pdf(pdf_content, preview_size)
            pages = text.split("\f")
            _docs = [
                Document(page_content=page, metadata={"source": url}) for page in pages
            ]
        elif doc_type == "annotated_data":
            storage_client = AnnotatedDataStorageClient()
            annotated_data = storage_client.load(uid)
            _docs = [Document(page_content=annotated_data, metadata={"source": uid})]
        elif doc_type == "word":
            storage_client = GoogleCloudStorageClient()
            word_content = storage_client.load(url)
            text = WordHandler.fetch_content(word_content, preview_size)
            pages = text.split("\f")
            _docs = [
                Document(page_content=page, metadata={"source": url}) for page in pages
            ]
        else:
            raise ValueError("Document type not supported")
        _docs = text_splitter.split_documents(_docs)
        preview_list = [
            {"segment_id": "fake", "content": doc.page_content}
            for doc in _docs[:preview_size]
        ]
        self.redis.set(f"preview:{dataset.id}-{document_uid}", json.dumps(preview_list))
        logger.info(f"Upsert preview for dataset {dataset.id}, document {document_uid}")

    def delete_preview_segment(self, dataset_id, document_id):
        self.redis.delete(f"preview:{dataset_id}-{document_id}")

    def get_preview_segment(self, dataset_id, document_id):
        preview = self.redis.get(f"preview:{dataset_id}-{document_id}")
        if preview is None:
            return None
        return json.loads(preview)


dataset_manager = DatasetManager()


class ModelManager(BaseManager):
    def __init__(self) -> None:
        super().__init__()
        self.table = self.get_table("models")
        self.redis = redis.Redis(
            host=UPSTASH_REDIS_REST_URL,
            password=UPSTASH_REDIS_REST_TOKEN,
            port=30535,
            ssl=True,
        )

    @staticmethod
    def get_model_urn(model_id: str):
        return f"model:{model_id}"

    @BaseManager.db_session
    def save_model(self, model: Model):
        """Saves a model to the database and updates related datasets.

        Args:
            model: The model object to save.
        """
        logger.info(f"Saving model {model.id}")
        handler = DatasetWebhookHandler()
        urn = self.get_model_urn(model.id)
        self.redis.set(urn, json.dumps(model.dict()))
        for chain in model.chains:
            for dataset_id in chain.datasets:
                handler.update_dataset_status(dataset_id, 1)
                dataset = dataset_manager.get_datasets(dataset_id)[0]
                relative_manager.save_relative(dataset.id, model.id, chain.key)
                Retriever.add_relative_chain_to_dataset(dataset, model.id, chain.key)
                handler.update_dataset_status(dataset_id, 0)
        return self.table.insert().values(model.dict())

    @BaseManager.db_session
    def update_model(
        self,
        model_id: str,
        update_data: dict,
    ):
        logger.info(f"Updating model {model_id}")
        urn = self.get_model_urn(model_id)
        if self.redis.get(urn):
            logger.info(f"Deleting model {model_id} from cache")
            self.redis.delete(urn)
        handler = DatasetWebhookHandler()
        if update_data.get("chains"):
            model = self.get_models(model_id)[0]
            # Let's start all over again first
            for chain in model.chains:
                for dataset_id in chain.datasets:
                    handler.update_dataset_status(dataset_id, 1)
                    relative_manager.delete_relative(dataset_id, model_id, chain.key)
                    Retriever.delete_relative_chain_from_dataset(
                        dataset_manager.get_datasets(dataset_id)[0], model_id, chain.key
                    )
                    handler.update_dataset_status(dataset_id, 0)
            for chain in update_data["chains"]:
                if "datasets" in chain:
                    for dataset_id in chain["datasets"]:
                        handler.update_dataset_status(dataset_id, 1)
                        dataset = dataset_manager.get_datasets(dataset_id)[0]
                        relative_manager.save_relative(
                            dataset.id, model_id, chain["key"]
                        )
                        Retriever.add_relative_chain_to_dataset(
                            dataset, model_id, chain["key"]
                        )
                        handler.update_dataset_status(dataset_id, 0)
            model_dict = model.dict()
            model_dict.update(update_data)
            self.redis.set(urn, json.dumps(model_dict))
            logger.info(f"Updating model {model_id} in cache, model: {model_dict}")
        return (
            self.table.update().where(self.table.c.id == model_id).values(**update_data)
        )

    @BaseManager.db_session
    def delete_model(self, model_id: str):
        logger.info(f"Deleting model {model_id}")
        self.redis.delete(self.get_model_urn(model_id))
        return self.table.delete().where(self.table.c.id == model_id)

    @BaseManager.db_session
    def _get_model(self, model_id: str = None):
        if model_id:
            logger.info(f"Getting model {model_id}")
            return self.table.select().where(self.table.c.id == model_id)
        else:
            logger.info("Getting all models")
            return self.table.select()

    def get_models(self, model_id: str = None) -> Union[Model, list[Model]]:
        if model_id is not None:
            cache = self.redis.get(self.get_model_urn(model_id))
            if cache:
                logger.info(f"Getting model {model_id} from cache")
                return [Model(**json.loads(cache))]
        model_info = self._get_model(model_id)
        if model_info is None:
            return None
        model_info = model_info.fetchall()
        if len(model_info) == 0:
            return None

        models = []
        for model in model_info:
            try:
                models.append(Model(**model._mapping))
            except Exception as e:
                logger.error(f"Error when parsing model {model._mapping['id']}: {e}")
        for model in models:
            self.redis.set(self.get_model_urn(model.id), json.dumps(model.dict()))
        return models

    def upsert_model(self, model_id: str, model: dict):
        model_info = self.get_models(model_id)
        if model_info is None:
            try:
                _model = Model(**model)
                self.save_model(_model)
            except Exception as e:
                logger.error(
                    f"Error when parsing model {model_id} with properties{model}: {e}"
                )
                return None
        else:
            self.update_model(model_id, model)


model_manager = ModelManager()


class SessionStateManager(BaseManager, PromptManagerMixin):
    def __init__(self) -> None:
        super().__init__()
        self.table = self.get_table("session_state")
        self.redis = redis.Redis(
            host=UPSTASH_REDIS_REST_URL,
            password=UPSTASH_REDIS_REST_TOKEN,
            port=30535,
            ssl=True,
        )

    @staticmethod
    def get_session_state_urn(session_id: str):
        return f"session:{session_id}"

    @BaseManager.db_session
    def save_session_state(self, session_id: str, model_id: str):
        logger.info(f"Saving session state {session_id}")
        return self.table.insert().values(id=session_id, model_id=model_id)

    @BaseManager.db_session
    def update_session_state(self, session_id: str, model_id: str):
        logger.info(f"Updating session state {session_id}")
        return (
            self.table.update()
            .where(self.table.c.id == session_id)
            .values(model_id=model_id)
        )

    @BaseManager.db_session
    def delete_session_state(self, session_id: str):
        logger.info(f"Deleting session state {session_id}")
        return self.table.delete().where(self.table.c.id == session_id)

    @BaseManager.db_session
    def _get_session_state(self, session_id: str = None):
        if session_id:
            logger.info(f"Getting session state {session_id}")
            return self.table.select().where(self.table.c.id == session_id)
        else:
            logger.info("Getting all session states")
            return self.table.select()

    @BaseManager.db_session
    def _get_session_id(self, model_id: str):
        logger.info(f"Getting session id {model_id}")
        return self.table.select().where(self.table.c.model_id == model_id)

    def get_model_id(self, session_id: str) -> Union[SessionState, list[SessionState]]:
        session_state_info = self._get_session_state(session_id)
        if session_state_info is None:
            return None
        session_state_info = session_state_info.fetchall()
        session_states = []
        for session_state in session_state_info:
            try:
                session_states.append(SessionState(**session_state._mapping))
            except Exception as e:
                logger.error(
                    f"Error when parsing session state {session_state._mapping['id']}: {e}"
                )
        if len(session_states) == 0:
            raise Exception("Session state not found")
        return session_states[0].model_id

    def save_workflow_status(self, session_id, workflow):
        for chain in workflow.context.chains:
            if type(chain) in workflow.context.state_dependent_chains:
                self.save_chain_status(
                    session_id, chain.output_keys[0], chain.process, chain.max_retries
                )
                self.save_chain_output(
                    session_id,
                    chain.output_keys[0],
                    workflow.context.known_values[chain.output_keys[0]],
                )
        self.save_chain_memory(session_id, workflow.context.current_chain_io)
        self.save_workflow_step(session_id, workflow.context.current_chain)

    def get_workflow(self, session_id, model):
        if model is None:
            model_id = self.get_model_id(session_id)
            if model_id is None:
                raise Exception("Session state not found")
            model = model_manager.get_models(model_id)[0]
        workflow = Workflow(model=model, session_id=session_id)
        # get chain status
        for chain in workflow.context.chains:
            if type(chain) in workflow.context.state_dependent_chains:
                tup = self.get_chain_status(session_id, chain.output_keys[0])
                if tup is not None:
                    chain.process = tup[0]
                    chain.max_retries = tup[1]
                output = self.get_chain_output(session_id, chain.output_keys[0])
                if output is None:
                    output = ""
                workflow.outputs[chain.output_keys[0]] = output
        # get chain memory
        # memory example: {"tool_%d_dialog": [{"input": "human input", "output": "tool output"}]}
        workflow.current_memory = {}
        for chain in workflow.context.chains:
            workflow.current_memory[chain.dialog_key] = self.get_chain_memory(
                session_id, chain.output_keys[0]
            )
        # get workflow step
        workflow.context.current_chain = self.get_workflow_step(session_id)
        return workflow

    def delete_session_state_cache_via_model(self, model_id):
        session_info = self._get_session_id(model_id)
        if session_info is None:
            return None
        session_info = session_info.fetchall()
        session_ids = []
        for session in session_info:
            try:
                session_ids.append(SessionState(**session._mapping).id)
            except Exception as e:
                logger.error(
                    f"Error when parsing session state {session._mapping['id']}: {e}"
                )
        for session_id in session_ids:
            self.redis.delete(self.get_session_state_urn(session_id))

    def save_chain_status(self, session_id, output_key, status, max_retries):
        current_status = self.redis.get(self.get_session_state_urn(session_id))
        if current_status:
            current_status = json.loads(current_status)
            current_status[output_key] = (status, max_retries)
            self.redis.set(
                self.get_session_state_urn(session_id), json.dumps(current_status)
            )
        else:
            self.redis.set(
                self.get_session_state_urn(session_id),
                json.dumps({output_key: (status, max_retries)}),
            )

    def get_chain_status(self, session_id, output_key):
        current_status = self.redis.get(self.get_session_state_urn(session_id))
        if current_status:
            current_status = json.loads(current_status)
            return current_status.get(output_key)
        return None

    def get_workflow_step(self, session_id):
        current_step = self.redis.get(f"workflow_step:{session_id}")
        if current_step is None:
            return 0
        return int(current_step)

    def save_workflow_step(self, session_id, current_step):
        self.redis.set(f"workflow_step:{session_id}", current_step)


session_state_manager = SessionStateManager()<|MERGE_RESOLUTION|>--- conflicted
+++ resolved
@@ -263,12 +263,8 @@
             if document.uid == uid:
                 matching_url = document.url
                 segment_size = document.page_size
-<<<<<<< HEAD
+                # check if the document has 'hundredth_ids'
                 if hasattr(document, "hundredth_ids"):
-=======
-                # check if the document has 'hundredth_ids'
-                if hasattr(document, 'hundredth_ids'):
->>>>>>> 7730a351
                     hundredth_ids = document.hundredth_ids
                 else:
                     hundredth_ids = [i for i in range(99, segment_size, 100)]
@@ -283,11 +279,20 @@
             end_idx = segment_size
         else:
             start_idx = 0 if offset == 0 else hundredth_ids[offset // 100 - 1] + 1
-            end_idx = segment_size if start_idx - 1 == hundredth_ids[-1] else hundredth_ids[(offset + limit) // 100 - 1]
-        seg_ids_to_fetch = [f"{dataset_id}-{matching_url}-{i}" for i in range(start_idx, end_idx+1)]
+            end_idx = (
+                segment_size
+                if start_idx - 1 == hundredth_ids[-1]
+                else hundredth_ids[(offset + limit) // 100 - 1]
+            )
+        seg_ids_to_fetch = [
+            f"{dataset_id}-{matching_url}-{i}" for i in range(start_idx, end_idx + 1)
+        ]
         vectors = Retriever.fetch_vectors(ids=seg_ids_to_fetch)
-        segments = [{"segment_id": seg_id, "content": vectors[seg_id]["metadata"]["text"]} for seg_id in sorted(vectors, key=lambda x: int(x.split('-')[-1]))]
-        return segment_size, segments 
+        segments = [
+            {"segment_id": seg_id, "content": vectors[seg_id]["metadata"]["text"]}
+            for seg_id in sorted(vectors, key=lambda x: int(x.split("-")[-1]))
+        ]
+        return segment_size, segments
 
     def search_document_segments(self, dataset_id, uid, query):
         dataset = self.get_datasets(dataset_id)[0]
@@ -347,7 +352,7 @@
             if doc.uid == uid:
                 current_page_size = get_page_size_via_segment_id(segment_id)
                 matching_url = doc.url
-                if not hasattr(doc, 'hundredth_ids'):
+                if not hasattr(doc, "hundredth_ids"):
                     hundredth_ids = [i for i in range(99, doc.page_size, 100)]
                     doc.hundredth_ids = hundredth_ids
                 if content == "":
@@ -369,7 +374,12 @@
                                 adjusted = True
                                 doc.hundredth_ids[0] += 1
                             for i in range(len(doc.hundredth_ids) - 1):
-                                if adjusted or doc.hundredth_ids[i] <= current_page_size <= doc.hundredth_ids[i + 1]:
+                                if (
+                                    adjusted
+                                    or doc.hundredth_ids[i]
+                                    <= current_page_size
+                                    <= doc.hundredth_ids[i + 1]
+                                ):
                                     doc.hundredth_ids[i + 1] += 1
                                     adjusted = True
                 elif doc.page_size == current_page_size:
@@ -378,17 +388,27 @@
                     doc.content_size += len(content)
                     if doc.hundredth_ids:
                         if doc.page_size - doc.hundredth_ids[-1] >= 100:
-                            seg_ids = [f"{dataset_id}-{matching_url}-{i}" for i in range(doc.hundreaith_id[-1], doc.page_size)]
+                            seg_ids = [
+                                f"{dataset_id}-{matching_url}-{i}"
+                                for i in range(doc.hundreaith_id[-1], doc.page_size)
+                            ]
                             vectors = Retriever.fetch_vectors(ids=seg_ids)
                             if len(vectors) >= 100:
-                                last_vector_id = get_page_size_via_segment_id(list(vectors.keys())[-1])
+                                last_vector_id = get_page_size_via_segment_id(
+                                    list(vectors.keys())[-1]
+                                )
                                 doc.hundredth_ids.append(last_vector_id)
                     else:
                         if doc.page_size >= 99:
-                            seg_ids = [f"{dataset_id}-{matching_url}-{i}" for i in range(0, doc.page_size)]
+                            seg_ids = [
+                                f"{dataset_id}-{matching_url}-{i}"
+                                for i in range(0, doc.page_size)
+                            ]
                             vectors = Retriever.fetch_vectors(ids=seg_ids)
                             if len(vectors) >= 100:
-                                last_vector_id = get_page_size_via_segment_id(list(vectors.keys())[-1])
+                                last_vector_id = get_page_size_via_segment_id(
+                                    list(vectors.keys())[-1]
+                                )
                                 doc.hundredth_ids.append(last_vector_id)
                 else:
                     # handle edit
