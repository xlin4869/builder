--- conflicted
+++ resolved
@@ -231,32 +231,31 @@
         """Run when chain ends running."""
         pass
 
-<<<<<<< HEAD
-    async def on_chat_model_start(
-        self,
-        serialized: Dict[str, Any],
-        messages: List[List[BaseMessage]],
-=======
     async def on_chain_error(
         self,
         error: Exception | KeyboardInterrupt,
->>>>>>> 7081ff47
-        *,
-        run_id: UUID,
-        parent_run_id: UUID | None = None,
-        tags: List[str] | None = None,
-<<<<<<< HEAD
-        metadata: Dict[str, Any] | None = None,
-        **kwargs: Any,
-    ) -> Any:
-        pass
-=======
+        *,
+        run_id: UUID,
+        parent_run_id: UUID | None = None,
+        tags: List[str] | None = None,
         **kwargs: Any,
     ) -> None:
         return await super().on_chain_error(
             error, run_id=run_id, parent_run_id=parent_run_id, tags=tags, **kwargs
         )
->>>>>>> 7081ff47
+
+    async def on_chat_model_start(
+        self,
+        serialized: Dict[str, Any],
+        messages: List[List[BaseMessage]],
+        *,
+        run_id: UUID,
+        parent_run_id: UUID | None = None,
+        tags: List[str] | None = None,
+        metadata: Dict[str, Any] | None = None,
+        **kwargs: Any,
+    ) -> Any:
+        pass
 
 
 class ChainAsyncIteratorCallbackHandler(AsyncIteratorCallbackHandler):
@@ -335,38 +334,4 @@
         await super().on_chain_start(serialized, prompts, **kwargs)
 
     async def on_chain_end(self, response: LLMResult, **kwargs: Any):
-        await super().on_chain_end(response, **kwargs)
-
-<<<<<<< HEAD
-    async def on_chat_model_start(
-        self,
-        serialized: Dict[str, Any],
-        messages: List[List[BaseMessage]],
-=======
-    async def on_llm_error(
-        self, error: Exception | KeyboardInterrupt, **kwargs: Any
-    ) -> None:
-        self.error_flags.append(error)
-        return await super().on_llm_error(error, **kwargs)
-
-    async def on_chain_error(
-        self,
-        error: Exception | KeyboardInterrupt,
->>>>>>> 7081ff47
-        *,
-        run_id: UUID,
-        parent_run_id: UUID | None = None,
-        tags: List[str] | None = None,
-<<<<<<< HEAD
-        metadata: Dict[str, Any] | None = None,
-        **kwargs: Any,
-    ) -> Any:
-        pass
-=======
-        **kwargs: Any,
-    ) -> None:
-        self.error_flags.append(error)
-        return await super().on_chain_error(
-            error, run_id=run_id, parent_run_id=parent_run_id, tags=tags, **kwargs
-        )
->>>>>>> 7081ff47
+        await super().on_chain_end(response, **kwargs)