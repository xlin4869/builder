--- conflicted
+++ resolved
@@ -52,7 +52,6 @@
     async def on_chain_end(self, response: Any, **kwargs: Any) -> None:
         self.done.set()
 
-<<<<<<< HEAD
     async def on_chat_model_start(
         self,
         serialized: Dict[str, Any],
@@ -65,12 +64,11 @@
         **kwargs: Any,
     ) -> Any:
         pass
-=======
+
     async def on_llm_error(
         self, error: Exception | KeyboardInterrupt, **kwargs: Any
     ) -> None:
         return await super().on_llm_error(error, **kwargs)
->>>>>>> 7081ff47
 
 
 class TargetedChainStatus(str, Enum):
