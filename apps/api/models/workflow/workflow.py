import asyncio
from typing import List, Optional, Union, Dict

import redis
from langchain.callbacks import (
    AsyncIteratorCallbackHandler,
    OpenAICallbackHandler,
    get_openai_callback,
)
from langchain.chains import LLMChain, SequentialChain
from langchain.chat_models import AzureChatOpenAI, ChatOpenAI
from langchain.memory import ConversationBufferMemory
from langchain.prompts import PromptTemplate
from langchain.schema import BaseMessage, HumanMessage, AIMessage
from langchain.schema.messages import get_buffer_string
from loguru import logger
from models.base.model import Model
from models.retrieval import Retriever
from utils.config import (
    AZURE_API_VERSION,
    AZURE_BASE_URL,
    AZURE_DEPLOYMENT_NAME,
    AZURE_API_KEY,
)
from pydantic import BaseModel

from .callbacks import (
    CostCalcAsyncHandler,
    IOTraceCallbackHandler,
    LLMAsyncIteratorCallbackHandler,
    SequentialChainAsyncIteratorCallbackHandler,
    TokenCostProcess,
)
from .custom_chain import (
    EnhanceConversationalRetrievalChain,
    EnhanceConversationChain,
    EnhanceSequentialChain,
    TargetedChain,
    TargetedChainStatus,
)
from .utils import (
    extract_tool_patterns_from_brackets,
    replace_dot_with_dash_for_tool_pattern,
)

CHAT_HISTORY_KEY = "chat_history"
QUESTION_KEY = "question"
CONTEXT_KEY = "context"


class Workflow(BaseModel):
    model: Model = None
    session_id: str = None
    context: Optional[EnhanceSequentialChain] = None
    cost_content: TokenCostProcess = TokenCostProcess()
    io_traces: List[str] = []
    known_keys: List[str] = []
    current_memory: dict = {}
    dialog_keys: List[str] = []
<<<<<<< HEAD
    outout_keys: List[str] = []
    outputs: dict = {}
=======
    error_flags: List[Exception] = []

    class Config:
        arbitrary_types_allowed = True
>>>>>>> 7081ff47

    def __init__(self, model: Model, session_id: str) -> None:
        super().__init__()
        chains = []
        self.session_id = session_id
        self.model = model
        self.known_keys = []
        self.cost_content = TokenCostProcess()
        self.dialog_keys = []
        self.error_flags = []
        for index, _chain in enumerate(model.chains):
            llm, prompt_template = self._prepare_llm_and_template(_chain, index)
            chain = self._prepare_chain(_chain, llm, prompt_template)
            if _chain.key is None:
                logger.warning(f"Chain key is None. model_id: {model.id}")
            chain.output_key = self.get_chain_output_key(_chain.key)
            chain.dialog_key = self.get_chain_dialog_key(_chain.key)
            chains.append(chain)
            self.known_keys.append(chain.output_key)
            self.outout_keys.append(chain.output_key)
            chain_dialog_key = self.get_chain_dialog_key(_chain.key)
            self.known_keys.append(chain_dialog_key)
            self.dialog_keys.append(chain_dialog_key)
        self.context = EnhanceSequentialChain(
            chains=chains,
            input_variables=[QUESTION_KEY, CHAT_HISTORY_KEY, CONTEXT_KEY]
            + self.dialog_keys,
            callbacks=[
                SequentialChainAsyncIteratorCallbackHandler(),
                OpenAICallbackHandler(),
            ],
            queue=asyncio.Queue(),
            done=asyncio.Event(),
        )

    def get_chain_output_key(self, chain_key):
        return f"{chain_key}-output".replace("-", "_")

    def get_chain_dialog_key(self, chain_key):
        return f"{chain_key}-dialog".replace("-", "_")

    def clear(self):
        self.context.done = asyncio.Event()
        self.io_traces.clear()
        self.cost_content.total_tokens = 0
        self.cost_content.prompt_tokens = 0
        self.cost_content.completion_tokens = 0
        self.cost_content.successful_requests = 0
        self.context.queue = asyncio.Queue()

    def _prepare_llm_and_template(self, _chain, index):
        llm = _chain.llm.dict()
        llm_model = llm.pop("name")
        # TODO add max_tokens to chain
        llm.pop("max_tokens")
        temperature = llm.pop("temperature")
        top_p = llm.pop("top_p")
        frequency_penalty = llm.pop("frequency_penalty")
        presence_penalty = llm.pop("presence_penalty")
        if llm_model == "Azure-GPT-3.5":
            llm = AzureChatOpenAI(
                openai_api_base=AZURE_BASE_URL,
                openai_api_version=AZURE_API_VERSION,
                deployment_name=AZURE_DEPLOYMENT_NAME,
                openai_api_key=AZURE_API_KEY,
                openai_api_type="azure",
                streaming=True,
                callbacks=[
                    CostCalcAsyncHandler(llm_model, self.cost_content),
                    IOTraceCallbackHandler(
                        self.io_traces, self.get_chain_output_key(_chain.key)
                    ),
                ],
                top_p=top_p,
                frequency_penalty=frequency_penalty,
                presence_penalty=presence_penalty,
            )
        else:
            llm = ChatOpenAI(
                model=llm_model,
                model_kwargs=llm,
                streaming=True,
                temperature=temperature,
                callbacks=[
                    CostCalcAsyncHandler(llm_model, self.cost_content),
                    IOTraceCallbackHandler(
                        self.io_traces, self.get_chain_output_key(_chain.key)
                    ),
                ],
                top_p=top_p,
                frequency_penalty=frequency_penalty,
                presence_penalty=presence_penalty,
            )
        template = _chain.prompt.template

        if _chain.prompt.basic_prompt is not None:
            template = template + _chain.prompt.basic_prompt

        template = replace_dot_with_dash_for_tool_pattern(template)
        # transfer f-format to jinja2 format
        input_variables = extract_tool_patterns_from_brackets(template) + [
            QUESTION_KEY,
            CONTEXT_KEY,
        ]
        unique_input_variables = []
        for var in input_variables:
            if var not in unique_input_variables:
                unique_input_variables.append(var)
        input_variables = []
        for var in unique_input_variables:
            if var.startswith("tool-"):
                _var = "_".join(var.split("-"))
                if _var in self.known_keys:
                    input_variables.append(var)
            elif var in [QUESTION_KEY, CONTEXT_KEY]:
                input_variables.append(var)

        for var in input_variables:
            template = template.replace("[{" + var + "}]", "{{ " + var + " }}")
        for i in range(len(input_variables)):
            var = input_variables[i]
            if var.startswith("tool-"):
                _var = "_".join(var.split("-"))
                template = template.replace("{{ " + var + " }}", "{{ " + _var + " }}")
                input_variables[i] = _var
            else:
                template = template.replace("{" + var + "}", "{{ " + var + " }}")

        if _chain.chain_type == "self_checking_chain":
            system_template = PromptTemplate(
                template=template,
                input_variables=input_variables,
                validate_template=True,
                template_format="jinja2",
            )
            check_prompt = _chain.prompt.check_prompt.replace(
                "[{target}]", _chain.prompt.target
            )
            check_template = PromptTemplate(
                template=check_prompt,
                input_variables=input_variables,
                validate_template=True,
                template_format="jinja2",
            )
            return llm, [system_template, check_template]

        prompt_template = PromptTemplate(
            template=template,
            input_variables=input_variables,
            validate_template=True,
            template_format="jinja2",
        )
        return llm, [prompt_template]

    def _prepare_chain(self, _chain, llm, prompt_template: List[PromptTemplate]):
        match _chain.chain_type:
            case "conversational_retrieval_qa_chain":
                try:
                    retriever = Retriever.get_retriever(
                        filter={
                            "relative_chains": {
                                "$in": [f"{self.model.id}-{_chain.key}"]
                            }
                        }
                    )
                    chain = EnhanceConversationalRetrievalChain(
                        prompt=prompt_template[0], retriever=retriever, llm=llm
                    )

                    chain.callbacks = [
                        LLMAsyncIteratorCallbackHandler(self.error_flags),
                    ]
                except Exception as e:
                    logger.error(
                        f"Error while creating conversational_retrieval_qa_chain: {e}"
                    )
                    raise e

            case "conversation_chain":
                try:
                    chain = EnhanceConversationChain(
                        llm=llm,
                        prompt=prompt_template[0],
                    )
                    chain.callbacks = [
                        LLMAsyncIteratorCallbackHandler(self.error_flags),
                    ]
                except Exception as e:
                    logger.error(f"Error while creating conversation_chain: {e}")
                    raise e

            case "self_checking_chain":
                try:
                    chain = TargetedChain(
                        llm=llm,
                        system_prompt=prompt_template[0],
                        check_prompt=prompt_template[1],
                        max_retries=_chain.prompt.follow_up_questions_num + 1,
                        target=_chain.prompt.target,
                    )
                    chain.callbacks = [
                        LLMAsyncIteratorCallbackHandler(self.error_flags),
                    ]
                except Exception as e:
                    logger.error(f"Error while creating self_checking_chain: {e}")
                    raise e

            case _:
                logger.error(f"Chain type {_chain.chain_type} not supported")
                raise Exception("Chain type not supported")
        return chain

    async def agenerate(self, messages: List[BaseMessage]) -> str:
        # TODO buffer size limit
        prompt = messages[-1].content
        dialog = self.get_messages_from_redis_memory()
        await self.context.arun(
            {
                CHAT_HISTORY_KEY: messages,
                QUESTION_KEY: prompt,
                CONTEXT_KEY: "",
                **dialog,
                **self.outputs,
            }
        )

    def get_messages_from_redis_memory(self):
        res = {}
        for dialog_key in self.current_memory:
            chain_memorys = self.current_memory[dialog_key]
            messages = []
            for chain_memory in chain_memorys:
                input = chain_memory.get("input", "")
                output = chain_memory.get("output", "")
                messages += [HumanMessage(content=input), AIMessage(content=output)]
            res[dialog_key] = messages
        return res<|MERGE_RESOLUTION|>--- conflicted
+++ resolved
@@ -57,15 +57,12 @@
     known_keys: List[str] = []
     current_memory: dict = {}
     dialog_keys: List[str] = []
-<<<<<<< HEAD
     outout_keys: List[str] = []
     outputs: dict = {}
-=======
     error_flags: List[Exception] = []
 
     class Config:
         arbitrary_types_allowed = True
->>>>>>> 7081ff47
 
     def __init__(self, model: Model, session_id: str) -> None:
         super().__init__()
